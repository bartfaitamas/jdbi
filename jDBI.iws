--- conflicted
+++ resolved
@@ -1,13 +1,9 @@
 <?xml version="1.0" encoding="UTF-8"?>
 <project version="4" relativePaths="false">
   <component name="AspectsView" />
-<<<<<<< HEAD
-  <component name="BookmarkManager" />
-=======
   <component name="BookmarkManager">
     <editor_bookmark url="file://$PROJECT_DIR$/src/test/org/skife/jdbi/TestScriptStuff.java" line="43" number="9" />
   </component>
->>>>>>> bad5ca95
   <component name="ChangeBrowserSettings">
     <option name="MAIN_SPLITTER_PROPORTION" value="0.3" />
     <option name="MESSAGES_SPLITTER_PROPORTION" value="0.8" />
@@ -87,8 +83,6 @@
     <disable_hints />
   </component>
   <component name="DebuggerManager">
-<<<<<<< HEAD
-=======
     <line_breakpoints>
       <breakpoint url="file://$PROJECT_DIR$/src/test/org/skife/jdbi/TestInExpressions.java" line="88" class="org.skife.jdbi.TestInExpressions" package="org.skife.jdbi">
         <option name="ENABLED" value="true" />
@@ -117,7 +111,6 @@
         <option name="LOG_MESSAGE" value="" />
       </breakpoint>
     </line_breakpoints>
->>>>>>> bad5ca95
     <breakpoint_any>
       <breakpoint>
         <option name="NOTIFY_CAUGHT" value="true" />
@@ -157,52 +150,28 @@
   </component>
   <component name="FileEditorManager">
     <leaf>
-<<<<<<< HEAD
-      <file leaf-file-name="HandleQuery.java" pinned="false" current="false" current-in-tab="false">
-        <entry file="file://$PROJECT_DIR$/src/java/org/skife/jdbi/HandleQuery.java">
-          <provider selected="true" editor-type-id="text-editor">
-            <state line="16" column="35" selection-start="663" selection-end="663" vertical-scroll-proportion="0.03524229">
-              <folding>
-                <element signature="imports" expanded="true" />
-              </folding>
-=======
       <file leaf-file-name="index.html" pinned="false" current="false" current-in-tab="false">
         <entry file="file://$PROJECT_DIR$/src/doc/index.html">
           <provider selected="true" editor-type-id="text-editor">
             <state line="325" column="26" selection-start="13725" selection-end="13725" vertical-scroll-proportion="1.0985507">
               <folding />
->>>>>>> bad5ca95
             </state>
           </provider>
         </entry>
       </file>
-<<<<<<< HEAD
-      <file leaf-file-name="StatementCache.java" pinned="false" current="false" current-in-tab="false">
-        <entry file="file://$PROJECT_DIR$/src/java/org/skife/jdbi/StatementCache.java">
-          <provider selected="true" editor-type-id="text-editor">
-            <state line="39" column="80" selection-start="1300" selection-end="1300" vertical-scroll-proportion="0.03524229">
-=======
       <file leaf-file-name="SpringDBIAdaptor.java" pinned="false" current="true" current-in-tab="true">
         <entry file="file://$PROJECT_DIR$/src/java/org/skife/jdbi/spring/SpringDBIAdaptor.java">
           <provider selected="true" editor-type-id="text-editor">
             <state line="96" column="21" selection-start="2977" selection-end="2977" vertical-scroll-proportion="0.68296295">
->>>>>>> bad5ca95
               <folding />
             </state>
           </provider>
         </entry>
       </file>
-<<<<<<< HEAD
-      <file leaf-file-name="TestQueryAPI.java" pinned="false" current="true" current-in-tab="true">
-        <entry file="file://$PROJECT_DIR$/src/test/org/skife/jdbi/TestQueryAPI.java">
-          <provider selected="true" editor-type-id="text-editor">
-            <state line="116" column="0" selection-start="3823" selection-end="3823" vertical-scroll-proportion="0.93171805">
-=======
       <file leaf-file-name="TestScriptStuff.java" pinned="false" current="false" current-in-tab="false">
         <entry file="file://$PROJECT_DIR$/src/test/org/skife/jdbi/TestScriptStuff.java">
           <provider selected="true" editor-type-id="text-editor">
             <state line="108" column="17" selection-start="3233" selection-end="3233" vertical-scroll-proportion="0.8855072">
->>>>>>> bad5ca95
               <folding>
                 <element signature="imports" expanded="true" />
               </folding>
@@ -210,12 +179,6 @@
           </provider>
         </entry>
       </file>
-<<<<<<< HEAD
-      <file leaf-file-name="ConnectionHandle.java" pinned="false" current="false" current-in-tab="false">
-        <entry file="file://$PROJECT_DIR$/src/java/org/skife/jdbi/ConnectionHandle.java">
-          <provider selected="true" editor-type-id="text-editor">
-            <state line="456" column="35" selection-start="12691" selection-end="12691" vertical-scroll-proportion="0.5808656">
-=======
       <file leaf-file-name="IDBI.java" pinned="false" current="false" current-in-tab="false">
         <entry file="file://$PROJECT_DIR$/src/java/org/skife/jdbi/IDBI.java">
           <provider selected="true" editor-type-id="text-editor">
@@ -229,7 +192,6 @@
         <entry file="file://$PROJECT_DIR$/build.xml">
           <provider selected="true" editor-type-id="text-editor">
             <state line="36" column="23" selection-start="1397" selection-end="1397" vertical-scroll-proportion="0.7826087">
->>>>>>> bad5ca95
               <folding />
             </state>
           </provider>
@@ -246,9 +208,6 @@
     <option name="IS_AUTOSCROLL_TO_SOURCE" value="false" />
     <option name="SORT_ALPHABETICALLY" value="false" />
     <option name="HIDE_CLASSES_WHERE_METHOD_NOT_IMPLEMENTED" value="false" />
-  </component>
-  <component name="HighlightingSettingsPerFile">
-    <setting file="file://$PROJECT_DIR$/src/java/org/skife/jdbi/unstable/metadata/DatabaseMetadata.java" root0="FORCE_HIGHLIGHTING" />
   </component>
   <component name="InspectionManager">
     <option name="AUTOSCROLL_TO_SOURCE" value="false" />
@@ -323,12 +282,9 @@
     <option name="ENABLED" value="true" />
     <option name="USE_LOGIN" value="false" />
     <option name="LOGIN_SILENTLY" value="false" />
-<<<<<<< HEAD
-=======
     <option name="INTEGRATE_CHANGE_LIST_NUMBER" value="" />
     <option name="INTEGRATE_CHANGE_LIST" value="false" />
     <option name="INTEGRATE_REVERSE" value="false" />
->>>>>>> bad5ca95
   </component>
   <component name="ProjectLevelVcsManager">
     <OptionsSetting value="true" id="Add" />
@@ -412,21 +368,6 @@
         <option name="myItemId" value="PsiDirectory:$PROJECT_DIR$/src" />
         <option name="myItemType" value="com.intellij.ide.projectView.impl.nodes.PsiDirectoryNode" />
       </PATH_ELEMENT>
-<<<<<<< HEAD
-      <PATH_ELEMENT>
-        <option name="myItemId" value="PsiDirectory:$PROJECT_DIR$/src/test" />
-        <option name="myItemType" value="com.intellij.ide.projectView.impl.nodes.PsiDirectoryNode" />
-      </PATH_ELEMENT>
-      <PATH_ELEMENT>
-        <option name="myItemId" value="PsiDirectory:$PROJECT_DIR$/src/test/org/skife/jdbi" />
-        <option name="myItemType" value="com.intellij.ide.projectView.impl.nodes.PsiDirectoryNode" />
-      </PATH_ELEMENT>
-      <PATH_ELEMENT>
-        <option name="myItemId" value="PsiDirectory:$PROJECT_DIR$/src/test/org/skife/jdbi/unstable" />
-        <option name="myItemType" value="com.intellij.ide.projectView.impl.nodes.PsiDirectoryNode" />
-      </PATH_ELEMENT>
-=======
->>>>>>> bad5ca95
     </PATH>
     <PATH>
       <PATH_ELEMENT>
@@ -446,33 +387,7 @@
         <option name="myItemType" value="com.intellij.ide.projectView.impl.nodes.PsiDirectoryNode" />
       </PATH_ELEMENT>
       <PATH_ELEMENT>
-<<<<<<< HEAD
-        <option name="myItemId" value="PsiDirectory:$PROJECT_DIR$/src/java" />
-        <option name="myItemType" value="com.intellij.ide.projectView.impl.nodes.PsiDirectoryNode" />
-      </PATH_ELEMENT>
-      <PATH_ELEMENT>
-        <option name="myItemId" value="PsiDirectory:$PROJECT_DIR$/src/java/org/skife/jdbi" />
-        <option name="myItemType" value="com.intellij.ide.projectView.impl.nodes.PsiDirectoryNode" />
-      </PATH_ELEMENT>
-    </PATH>
-    <PATH>
-      <PATH_ELEMENT>
-        <option name="myItemId" value="jDBI.ipr" />
-        <option name="myItemType" value="com.intellij.ide.projectView.impl.nodes.ProjectViewProjectNode" />
-      </PATH_ELEMENT>
-      <PATH_ELEMENT>
-        <option name="myItemId" value="jDBI" />
-        <option name="myItemType" value="com.intellij.ide.projectView.impl.nodes.ProjectViewModuleNode" />
-      </PATH_ELEMENT>
-      <PATH_ELEMENT>
-        <option name="myItemId" value="PsiDirectory:$PROJECT_DIR$" />
-        <option name="myItemType" value="com.intellij.ide.projectView.impl.nodes.PsiDirectoryNode" />
-      </PATH_ELEMENT>
-      <PATH_ELEMENT>
-        <option name="myItemId" value="PsiDirectory:$PROJECT_DIR$/src" />
-=======
         <option name="myItemId" value="PsiDirectory:$PROJECT_DIR$/src/doc" />
->>>>>>> bad5ca95
         <option name="myItemType" value="com.intellij.ide.projectView.impl.nodes.PsiDirectoryNode" />
       </PATH_ELEMENT>
     </PATH>
@@ -488,11 +403,7 @@
       <showLibraryContents />
       <hideEmptyPackages />
       <abbreviatePackageNames />
-<<<<<<< HEAD
-      <showStructure PackagesPane="false" ProjectPane="false" />
-=======
       <showStructure ProjectPane="false" />
->>>>>>> bad5ca95
       <autoscrollToSource />
       <autoscrollFromSource />
       <sortByType />
@@ -511,16 +422,6 @@
   </component>
   <component name="ReadonlyStatusHandler">
     <option name="SHOW_DIALOG" value="true" />
-<<<<<<< HEAD
-  </component>
-  <component name="RecentsManager">
-    <key name="MoveClassesOrPackagesDialog.RECENTS_KEY">
-      <recent name="org.skife.jdbi.unstable.metadata" />
-      <recent name="org.skife.jdbi" />
-      <recent name="org.skife.jdbi.metadata" />
-    </key>
-=======
->>>>>>> bad5ca95
   </component>
   <component name="RecentsManager" />
   <component name="Regex">
@@ -554,8 +455,6 @@
       <RunnerSettings RunnerId="Run" />
       <ConfigurationWrapper RunnerId="Run" />
     </tempConfiguration>
-<<<<<<< HEAD
-=======
     <configuration selected="false" default="true" type="WebLogic Instance" factoryName="Local">
       <option name="WORKING_DIRECTORY" />
       <option name="HOST" value="localhost" />
@@ -579,7 +478,6 @@
       <option name="ALTERNATIVE_JRE_PATH" />
       <module name="" />
     </configuration>
->>>>>>> bad5ca95
     <configuration selected="false" default="true" type="JUnit" factoryName="JUnit">
       <module name="" />
       <option name="ALTERNATIVE_JRE_PATH_ENABLED" value="false" />
@@ -596,18 +494,6 @@
         <value defaultName="wholeProject" />
       </option>
     </configuration>
-<<<<<<< HEAD
-    <configuration selected="false" default="true" type="Application" factoryName="Application">
-      <option name="MAIN_CLASS_NAME" />
-      <option name="VM_PARAMETERS" />
-      <option name="PROGRAM_PARAMETERS" />
-      <option name="WORKING_DIRECTORY" value="$PROJECT_DIR$" />
-      <option name="ALTERNATIVE_JRE_PATH_ENABLED" value="false" />
-      <option name="ALTERNATIVE_JRE_PATH" />
-      <module name="" />
-    </configuration>
-=======
->>>>>>> bad5ca95
     <configuration selected="false" default="true" type="Applet" factoryName="Applet">
       <module name="" />
       <option name="MAIN_CLASS_NAME" />
@@ -626,41 +512,18 @@
       <option name="SHMEM_ADDRESS" value="javadebug" />
       <option name="HOST" value="localhost" />
       <option name="PORT" value="5005" />
-<<<<<<< HEAD
-    </configuration>
-    <configuration selected="false" default="true" type="WebLogic Instance" factoryName="Local">
-      <option name="WORKING_DIRECTORY" />
-      <option name="HOST" value="localhost" />
-      <option name="PORT" value="7001" />
-      <option name="LOCAL" value="true" />
-      <option name="OPEN_IN_BROWSER" value="true" />
-      <option name="OPEN_IN_BROWSER_URL" value="/" />
-      <option name="COMMON_VM_ARGUMENTS" value="" />
-      <option name="DOMAIN_PATH" value="" />
-      <option name="USER" value="weblogic" />
-      <option name="PASSWORD" value="weblogic" />
-      <option name="SERVER_NAME" value="myserver" />
-      <option name="DOMAIN_NAME" value="mydomain" />
-=======
->>>>>>> bad5ca95
     </configuration>
   </component>
   <component name="SQL">
     <general />
     <databases savePasswords="false" encodePasswords="true" />
     <queries projectClassLoader="false" save="false" />
-    <results primaryKeyCols="true" loadLOBs="true" saveTableConfig="false">
+    <results primaryKeyCols="true" saveTableConfig="false">
       <rowLimit enabled="true" value="1000" />
       <resizeColumns toHeader="true" toContent="true" />
     </results>
   </component>
-  <component name="SelectInManager">
-    <target name="J2EE View" />
-    <target name="File Structure" />
-    <target name="Project" />
-    <target name="Packages" />
-    <target name="Commander" />
-  </component>
+  <component name="SelectInManager" />
   <component name="StarteamConfiguration">
     <option name="SERVER" value="" />
     <option name="PORT" value="49201" />
@@ -686,12 +549,8 @@
   <component name="SvnConfiguration">
     <option name="USER" value="" />
     <option name="PASSWORD" value="" />
-<<<<<<< HEAD
-    <configuration useDefault="true">/Users/brianm/.subversion</configuration>
-=======
     <configuration useDefault="true">/home/brianm/.subversion</configuration>
     <remoteStatus />
->>>>>>> bad5ca95
   </component>
   <component name="SvnConfiguration45">
     <option name="USER" value="mccallister" />
@@ -727,35 +586,6 @@
     </todo-panel>
   </component>
   <component name="ToolWindowManager">
-<<<<<<< HEAD
-    <frame x="0" y="22" width="1280" height="828" extended-state="6" />
-    <editor active="false" />
-    <layout>
-      <window_info id="SQL" active="false" anchor="bottom" auto_hide="false" internal_type="docked" type="docked" visible="false" weight="0.33" order="8" />
-      <window_info id="CVS" active="false" anchor="bottom" auto_hide="false" internal_type="docked" type="docked" visible="false" weight="0.33" order="10" />
-      <window_info id="TODO" active="false" anchor="bottom" auto_hide="false" internal_type="docked" type="docked" visible="false" weight="0.32956153" order="7" />
-      <window_info id="Project" active="false" anchor="left" auto_hide="false" internal_type="docked" type="docked" visible="true" weight="0.2828201" order="0" />
-      <window_info id="Find" active="false" anchor="bottom" auto_hide="false" internal_type="docked" type="docked" visible="false" weight="0.32789117" order="1" />
-      <window_info id="Structure" active="false" anchor="left" auto_hide="false" internal_type="docked" type="docked" visible="false" weight="0.24878444" order="1" />
-      <window_info id="Messages" active="false" anchor="bottom" auto_hide="false" internal_type="docked" type="docked" visible="false" weight="0.3265306" order="14" />
-      <window_info id="Inspection" active="false" anchor="bottom" auto_hide="false" internal_type="docked" type="docked" visible="false" weight="0.3997175" order="6" />
-      <window_info id="Module Dependencies" active="false" anchor="right" auto_hide="false" internal_type="docked" type="docked" visible="false" weight="0.33" order="6" />
-      <window_info id="Dependency Viewer" active="false" anchor="bottom" auto_hide="false" internal_type="docked" type="docked" visible="false" weight="0.33" order="16" />
-      <window_info id="Favorites" active="false" anchor="right" auto_hide="false" internal_type="docked" type="docked" visible="false" weight="0.33" order="3" />
-      <window_info id="Ant Build" active="false" anchor="right" auto_hide="false" internal_type="docked" type="docked" visible="false" weight="0.25" order="1" />
-      <window_info id="Run" active="true" anchor="bottom" auto_hide="false" internal_type="docked" type="docked" visible="true" weight="0.32789117" order="2" />
-      <window_info id="Hierarchy" active="false" anchor="right" auto_hide="false" internal_type="docked" type="docked" visible="false" weight="0.25" order="2" />
-      <window_info id="File View" active="false" anchor="right" auto_hide="false" internal_type="docked" type="docked" visible="false" weight="0.33" order="5" />
-      <window_info id="Debug" active="false" anchor="bottom" auto_hide="false" internal_type="docked" type="docked" visible="false" weight="0.40873015" order="4" />
-      <window_info id="Commander" active="false" anchor="right" auto_hide="false" internal_type="sliding" type="sliding" visible="false" weight="0.4" order="0" />
-      <window_info id="Version Control" active="false" anchor="bottom" auto_hide="false" internal_type="docked" type="docked" visible="false" weight="0.33" order="12" />
-      <window_info id="IG Telemetry" active="false" anchor="bottom" auto_hide="false" internal_type="docked" type="docked" visible="false" weight="0.32863188" order="17" />
-      <window_info id="TMate - Local Changes" active="false" anchor="bottom" auto_hide="false" internal_type="docked" type="docked" visible="false" weight="0.32967034" order="9" />
-      <window_info id="Regex" active="false" anchor="bottom" auto_hide="false" internal_type="docked" type="docked" visible="false" weight="0.33" order="11" />
-      <window_info id="Message" active="false" anchor="bottom" auto_hide="false" internal_type="docked" type="docked" visible="false" weight="0.33" order="0" />
-      <window_info id="SvnUp" active="false" anchor="bottom" auto_hide="false" internal_type="docked" type="docked" visible="false" weight="0.32967034" order="13" />
-      <window_info id="CVS File View" active="false" anchor="right" auto_hide="false" internal_type="docked" type="docked" visible="false" weight="0.33" order="4" />
-=======
     <frame x="-5" y="26" width="1610" height="1179" extended-state="0" />
     <editor active="false" />
     <layout>
@@ -783,9 +613,8 @@
       <window_info id="Message" active="false" anchor="bottom" auto_hide="false" internal_type="docked" type="docked" visible="false" weight="0.33" order="0" />
       <window_info id="SvnUp" active="false" anchor="bottom" auto_hide="false" internal_type="docked" type="docked" visible="false" weight="0.32967034" order="8" />
       <window_info id="CVS File View" active="false" anchor="right" auto_hide="false" internal_type="docked" type="docked" visible="false" weight="0.33" order="3" />
->>>>>>> bad5ca95
       <window_info id="Web" active="false" anchor="left" auto_hide="false" internal_type="docked" type="docked" visible="false" weight="0.25" order="2" />
-      <window_info id="TMate" active="false" anchor="bottom" auto_hide="false" internal_type="docked" type="docked" visible="false" weight="0.4266118" order="15" />
+      <window_info id="TMate" active="false" anchor="bottom" auto_hide="false" internal_type="docked" type="docked" visible="false" weight="0.4266118" order="8" />
       <window_info id="EJB" active="false" anchor="bottom" auto_hide="false" internal_type="docked" type="docked" visible="false" weight="0.25" order="3" />
       <window_info id="Cvs" active="false" anchor="bottom" auto_hide="false" internal_type="docked" type="docked" visible="false" weight="0.25" order="5" />
     </layout>
@@ -800,10 +629,7 @@
   <component name="VcsManagerConfiguration">
     <option name="PUT_FOCUS_INTO_COMMENT" value="false" />
     <option name="FORCE_NON_EMPTY_COMMENT" value="false" />
-<<<<<<< HEAD
-=======
     <option name="LAST_COMMIT_MESSAGE" />
->>>>>>> bad5ca95
     <option name="SAVE_LAST_COMMIT_MESSAGE" value="true" />
     <option name="CHECKIN_DIALOG_SPLITTER_PROPORTION" value="0.8" />
     <option name="OPTIMIZE_IMPORTS_BEFORE_PROJECT_COMMIT" value="false" />
@@ -813,11 +639,7 @@
     <option name="FILE_HISTORY_DIALOG_COMMENTS_SPLITTER_PROPORTION" value="0.8" />
     <option name="FILE_HISTORY_DIALOG_SPLITTER_PROPORTION" value="0.5" />
     <option name="ERROR_OCCURED" value="false" />
-<<<<<<< HEAD
-    <option name="ACTIVE_VCS_NAME" value="Subversion" />
-=======
     <option name="ACTIVE_VCS_NAME" value="svn" />
->>>>>>> bad5ca95
     <option name="UPDATE_GROUP_BY_PACKAGES" value="false" />
     <option name="SHOW_FILE_HISTORY_AS_TREE" value="false" />
     <option name="FILE_HISTORY_SPLITTER_PROPORTION" value="0.6" />
@@ -861,59 +683,29 @@
     <option name="FILTER_TARGETS" value="false" />
   </component>
   <component name="editorHistoryManager">
-<<<<<<< HEAD
-    <entry file="file://$PROJECT_DIR$/src/java/org/skife/jdbi/unstable/theory/Database.java">
-      <provider selected="true" editor-type-id="text-editor">
-        <state line="49" column="47" selection-start="1424" selection-end="1424" vertical-scroll-proportion="0.7393162">
-=======
     <entry file="file://$PROJECT_DIR$/src/java/org/skife/jdbi/tweak/URLScriptLocator.java">
       <provider selected="true" editor-type-id="text-editor">
         <state line="23" column="30" selection-start="719" selection-end="719" vertical-scroll-proportion="0.3298279">
->>>>>>> bad5ca95
           <folding>
             <element signature="imports" expanded="true" />
           </folding>
         </state>
       </provider>
     </entry>
-<<<<<<< HEAD
-    <entry file="file://$PROJECT_DIR$/src/test/org/skife/jdbi/TestSQLOperations.java">
-      <provider selected="true" editor-type-id="text-editor">
-        <state line="39" column="0" selection-start="1066" selection-end="1214" vertical-scroll-proportion="0.37263465">
-=======
     <entry file="file://$PROJECT_DIR$/src/java/org/skife/jdbi/tweak/ChainedScriptLocator.java">
       <provider selected="true" editor-type-id="text-editor">
         <state line="32" column="35" selection-start="1124" selection-end="1124" vertical-scroll-proportion="0.458891">
->>>>>>> bad5ca95
-          <folding />
-        </state>
-      </provider>
-    </entry>
-<<<<<<< HEAD
-    <entry file="file://$PROJECT_DIR$/src/java/org/skife/jdbi/RowMap.java">
-      <provider selected="true" editor-type-id="text-editor">
-        <state line="21" column="6" selection-start="750" selection-end="750" vertical-scroll-proportion="0.18233618">
-=======
+          <folding />
+        </state>
+      </provider>
+    </entry>
     <entry file="file://$PROJECT_DIR$/src/java/org/skife/jdbi/tweak/ClasspathScriptLocator.java">
       <provider selected="true" editor-type-id="text-editor">
         <state line="20" column="18" selection-start="832" selection-end="832" vertical-scroll-proportion="0.28680688">
->>>>>>> bad5ca95
-          <folding />
-        </state>
-      </provider>
-    </entry>
-<<<<<<< HEAD
-    <entry file="file://$PROJECT_DIR$/src/java/org/skife/jdbi/unstable/RowMapper.java">
-      <provider selected="true" editor-type-id="text-editor">
-        <state line="32" column="15" selection-start="1183" selection-end="1183" vertical-scroll-proportion="0.3959243">
-          <folding />
-        </state>
-      </provider>
-    </entry>
-    <entry file="file://$PROJECT_DIR$/src/java/org/skife/jdbi/unstable/decorator/BaseHandleDecorator.java">
-      <provider selected="true" editor-type-id="text-editor">
-        <state line="251" column="22" selection-start="6279" selection-end="6279" vertical-scroll-proportion="0.92967033">
-=======
+          <folding />
+        </state>
+      </provider>
+    </entry>
     <entry file="file://$PROJECT_DIR$/src/java/org/skife/jdbi/tweak/FileSystemScriptLocator.java">
       <provider selected="true" editor-type-id="text-editor">
         <state line="25" column="48" selection-start="880" selection-end="880" vertical-scroll-proportion="0.35850862">
@@ -926,32 +718,10 @@
     <entry file="file://$PROJECT_DIR$/RELEASE_NOTES">
       <provider selected="true" editor-type-id="text-editor">
         <state line="31" column="56" selection-start="1016" selection-end="1016" vertical-scroll-proportion="0.44455066">
->>>>>>> bad5ca95
-          <folding />
-        </state>
-      </provider>
-    </entry>
-<<<<<<< HEAD
-    <entry file="file://$PROJECT_DIR$/src/java/org/skife/jdbi/Query.java">
-      <provider selected="true" editor-type-id="text-editor">
-        <state line="43" column="29" selection-start="1401" selection-end="1401" vertical-scroll-proportion="0.93162394">
-          <folding>
-            <element signature="imports" expanded="true" />
-          </folding>
-        </state>
-      </provider>
-    </entry>
-    <entry file="file://$PROJECT_DIR$/src/java/org/skife/jdbi/Handle.java">
-      <provider selected="true" editor-type-id="text-editor">
-        <state line="385" column="20" selection-start="12794" selection-end="12794" vertical-scroll-proportion="0.9534207">
-          <folding />
-        </state>
-      </provider>
-    </entry>
-    <entry file="file://$PROJECT_DIR$/src/java/org/skife/jdbi/DefaultRowMapper.java">
-      <provider selected="true" editor-type-id="text-editor">
-        <state line="24" column="16" selection-start="813" selection-end="813" vertical-scroll-proportion="0.24669604">
-=======
+          <folding />
+        </state>
+      </provider>
+    </entry>
     <entry file="file://$PROJECT_DIR$/src/java/org/skife/jdbi/DBI.java">
       <provider selected="true" editor-type-id="text-editor">
         <state line="521" column="4" selection-start="16628" selection-end="17016" vertical-scroll-proportion="0.23231357">
@@ -962,85 +732,38 @@
     <entry file="file://$PROJECT_DIR$/src/java/org/skife/jdbi/ConnectionHandle.java">
       <provider selected="true" editor-type-id="text-editor">
         <state line="425" column="0" selection-start="12080" selection-end="12080" vertical-scroll-proportion="0.39770555">
->>>>>>> bad5ca95
-          <folding />
-        </state>
-      </provider>
-    </entry>
-<<<<<<< HEAD
-    <entry file="file://$PROJECT_DIR$/src/java/org/skife/jdbi/StatementEnvelope.java">
-      <provider selected="true" editor-type-id="text-editor">
-        <state line="21" column="22" selection-start="746" selection-end="746" vertical-scroll-proportion="0.15954416">
-=======
+          <folding />
+        </state>
+      </provider>
+    </entry>
     <entry file="file://$PROJECT_DIR$/src/test/org/skife/jdbi/TestGlobalRepository.java">
       <provider selected="true" editor-type-id="text-editor">
         <state line="38" column="38" selection-start="1407" selection-end="1407" vertical-scroll-proportion="0.27246654">
->>>>>>> bad5ca95
-          <folding />
-        </state>
-      </provider>
-    </entry>
-<<<<<<< HEAD
-    <entry file="file://$PROJECT_DIR$/src/java/org/skife/jdbi/ResultSetListIterator.java">
-      <provider selected="true" editor-type-id="text-editor">
-        <state line="65" column="19" selection-start="2155" selection-end="2155" vertical-scroll-proportion="0.954416">
-=======
+          <folding />
+        </state>
+      </provider>
+    </entry>
     <entry file="file://$PROJECT_DIR$/src/java/org/skife/jdbi/Script.java">
       <provider selected="true" editor-type-id="text-editor">
         <state line="46" column="0" selection-start="1392" selection-end="1392" vertical-scroll-proportion="0.3871893">
->>>>>>> bad5ca95
-          <folding />
-        </state>
-      </provider>
-    </entry>
-    <entry file="file://$PROJECT_DIR$/src/java/org/skife/jdbi/DBI.java">
-      <provider selected="true" editor-type-id="text-editor">
-<<<<<<< HEAD
-        <state line="65" column="55" selection-start="2634" selection-end="2634" vertical-scroll-proportion="0.7248908">
-=======
+          <folding />
+        </state>
+      </provider>
+    </entry>
+    <entry file="file://$PROJECT_DIR$/build.xml">
+      <provider selected="true" editor-type-id="text-editor">
         <state line="36" column="23" selection-start="1397" selection-end="1397" vertical-scroll-proportion="0.7826087">
->>>>>>> bad5ca95
-          <folding />
-        </state>
-      </provider>
-    </entry>
-<<<<<<< HEAD
-    <entry file="file://$PROJECT_DIR$/src/java/org/skife/jdbi/ConnectionHandle.java">
-      <provider selected="true" editor-type-id="text-editor">
-        <state line="456" column="35" selection-start="12691" selection-end="12691" vertical-scroll-proportion="0.5808656">
-=======
+          <folding />
+        </state>
+      </provider>
+    </entry>
     <entry file="file://$PROJECT_DIR$/src/java/org/skife/jdbi/IDBI.java">
       <provider selected="true" editor-type-id="text-editor">
         <state line="103" column="20" selection-start="3715" selection-end="3715" vertical-scroll-proportion="1.168116">
->>>>>>> bad5ca95
-          <folding />
-        </state>
-      </provider>
-    </entry>
-<<<<<<< HEAD
-    <entry file="file://$PROJECT_DIR$/src/java/org/skife/jdbi/StatementCache.java">
-      <provider selected="true" editor-type-id="text-editor">
-        <state line="39" column="80" selection-start="1300" selection-end="1300" vertical-scroll-proportion="0.03524229">
-          <folding />
-        </state>
-      </provider>
-    </entry>
-    <entry file="file://$PROJECT_DIR$/src/java/org/skife/jdbi/HandleQuery.java">
-      <provider selected="true" editor-type-id="text-editor">
-        <state line="16" column="35" selection-start="663" selection-end="663" vertical-scroll-proportion="0.03524229">
-          <folding>
-            <element signature="imports" expanded="true" />
-          </folding>
-        </state>
-      </provider>
-    </entry>
-    <entry file="file://$PROJECT_DIR$/src/test/org/skife/jdbi/TestQueryAPI.java">
-      <provider selected="true" editor-type-id="text-editor">
-        <state line="116" column="0" selection-start="3823" selection-end="3823" vertical-scroll-proportion="0.93171805">
-          <folding>
-            <element signature="imports" expanded="true" />
-          </folding>
-=======
+          <folding />
+        </state>
+      </provider>
+    </entry>
     <entry file="file://$PROJECT_DIR$/src/test/org/skife/jdbi/TestScriptStuff.java">
       <provider selected="true" editor-type-id="text-editor">
         <state line="108" column="17" selection-start="3233" selection-end="3233" vertical-scroll-proportion="0.8855072">
@@ -1061,7 +784,6 @@
       <provider selected="true" editor-type-id="text-editor">
         <state line="325" column="26" selection-start="13725" selection-end="13725" vertical-scroll-proportion="1.0985507">
           <folding />
->>>>>>> bad5ca95
         </state>
       </provider>
     </entry>

--- conflicted
+++ resolved
@@ -13,14 +13,10 @@
  */
 package org.jdbi.v3;
 
-<<<<<<< HEAD
 import static org.jdbi.v3.Types.findGenericParameter;
 import static org.jdbi.v3.Types.getErasedType;
 
-import java.lang.reflect.Constructor;
 import java.lang.reflect.Type;
-=======
->>>>>>> dd3466f5
 import java.math.BigDecimal;
 import java.net.URL;
 import java.sql.Blob;
@@ -39,22 +35,18 @@
 import org.jdbi.v3.tweak.Argument;
 import org.jdbi.v3.tweak.ArgumentFactory;
 
-<<<<<<< HEAD
-public class BuiltInArgumentFactory implements ArgumentFactory<Object> {
-=======
 /**
  * The BuiltInArgumentFactory provides instances of {@link Argument} for
  * many core Java types.  Generally you should not need to use this
  * class directly, but instead should bind your object with the
  * {@link SQLStatement} convenience methods.
  */
-public class BuiltInArgumentFactory<T> implements ArgumentFactory<T> {
+public class BuiltInArgumentFactory implements ArgumentFactory<Object> {
     // Care for the initialization order here, there's a fair number of statics.  Create the builders before the factory instance.
 
     private static final ArgBuilder<String> STR_BUILDER = v -> new BuiltInArgument<>(String.class, Types.VARCHAR, PreparedStatement::setString, v);
     private static final ArgBuilder<Object> OBJ_BUILDER = v -> new BuiltInArgument<>(Object.class, Types.NULL, PreparedStatement::setObject, v);
     private static final Map<Class<?>, ArgBuilder<?>> BUILDERS = createInternalBuilders();
->>>>>>> dd3466f5
 
     public static final ArgumentFactory<?> INSTANCE = new BuiltInArgumentFactory();
 
@@ -115,59 +107,42 @@
     @Override
     public boolean accepts(Type expectedType, Object value, StatementContext ctx)
     {
-<<<<<<< HEAD
-        return b.containsKey(expectedType)
+        return BUILDERS.containsKey(expectedType)
                 || value == null
                 || value.getClass().isEnum()
                 || value instanceof Optional;
-=======
-        return BUILDERS.containsKey(expectedType) || value == null || value.getClass().isEnum();
->>>>>>> dd3466f5
-    }
-
-    @SuppressWarnings("unchecked")
+    }
+
+    @SuppressWarnings({ "unchecked", "rawtypes" })
     @Override
     public Argument build(Type expectedType, Object value, StatementContext ctx)
     {
-<<<<<<< HEAD
         Class<?> expectedClass = getErasedType(expectedType);
 
         if (value != null && expectedClass == Object.class) {
             expectedClass = value.getClass();
         }
 
-        if (b.containsKey(expectedClass)) {
-            return b.get(expectedClass).build(value);
+        ArgBuilder v = BUILDERS.get(expectedClass);
+        if (v != null) {
+            return v.build(value);
         }
 
         // Enums must be bound as VARCHAR.
         if (value instanceof Enum) {
-            return new StringArgument(((Enum<?>)value).name());
+            return STR_BUILDER.build((((Enum<?>)value).name()));
         }
 
         if (value instanceof Optional) {
             Object nestedValue = ((Optional<?>)value).orElse(null);
             Type nestedType = findOptionalType(expectedType, nestedValue);
             return ctx.argumentFor(nestedType, nestedValue);
-=======
-        Class<?> buildType = value != null && expectedType == Object.class ? value.getClass() : expectedType;
-        ArgBuilder<T> v = (ArgBuilder<T>) BUILDERS.get(buildType);
-
-        if (v != null) {
-            return v.build(value);
-        }
-
-        // Enums must be bound as VARCHAR.
-        if (value != null && value.getClass().isEnum()) {
-            return STR_BUILDER.build((((Enum<?>)value).name()));
->>>>>>> dd3466f5
         }
 
         // Fallback to generic ObjectArgument
         return OBJ_BUILDER.build(value);
     }
 
-<<<<<<< HEAD
     private Type findOptionalType(Type wrapperType, Object nestedValue) {
         if (getErasedType(wrapperType).equals(Optional.class)) {
             Optional<Type> nestedType = findGenericParameter(wrapperType, Optional.class);
@@ -178,15 +153,10 @@
         return nestedValue == null ? Object.class : nestedValue.getClass();
     }
 
-    private static class P
-    {
-        private final Constructor<?> ctor;
-=======
     @FunctionalInterface
     interface StatementBinder<T> {
         void bind(PreparedStatement p, int index, T value) throws SQLException;
     }
->>>>>>> dd3466f5
 
     @FunctionalInterface
     interface ArgBuilder<T> {
